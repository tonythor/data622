# for project 4 only

# clean out all the old stuff
# pip freeze | xargs pip uninstall -y 

numpy 
scikit-learn>=1.0.0
tensorflow>=2.8.0
matplotlib>=3.4.0
seaborn>=0.11.0
joblib>=1.1.0
ipython
ipykernel
nbformat
nbclient
pyyaml
<<<<<<< HEAD
pandas

=======
>>>>>>> 8bf87d8d
#
# pydantic==2.7.4
# Cython
# imblearn
# scipy==1.12
# scikit-learn==1.5.1
# python-dotenv
# langchain==0.3.8
# langchain_openai
# openai
# llama-cpp-python==0.1.78
# numpy==1.23.4
# pip
# ipython
# nltk
# requests
# wheel
# awscli
# requests
# gensim==4.3.3
# pyreadr==0.5.2
# jupyter
# loguru
# torch
# jupyterlab
# transformers==4.46.3
# joblib
# huggingface_hub
# simpletransformers==0.70.1
# accelerate==1.1.1
# catboost==1.2.7
# xgboost==2.1.3
# fasttext==0.9.3
# pymc-bart==0.7.1
# ipykernel
# selenium 
# beautifulsoup4
# geopandas==1.0.1
# seaborn==0.13.2
# statsmodels==0.14.4
# qgrid==1.3.1
# ipywidgets==7.7.2
# jupyterlab_widgets
# itables==2.2.3

# # pip install --upgrade -r requirements.txt
# pandas
# pyarrow>=13.0.0


# ipysheet
# kaleido

# numpy 
# scikit-learn
# tensorflow 
# matplotlib
<|MERGE_RESOLUTION|>--- conflicted
+++ resolved
@@ -14,12 +14,7 @@
 nbformat
 nbclient
 pyyaml
-<<<<<<< HEAD
 pandas
-
-=======
->>>>>>> 8bf87d8d
-#
 # pydantic==2.7.4
 # Cython
 # imblearn
